from pathlib import Path
from sys import argv
import faiss
import numpy as np


def main():
    if len(argv) != 3:
        print(f"Usage: {argv[0]} K train.npy")
        exit()

    k = int(argv[1])
    d = 256
    quantizer = faiss.IndexBinaryFlat(d)

    index = faiss.IndexBinaryIVF(quantizer, d, k)

    # # enable verbose mode
    # index.verbose = True

    clustering_index = faiss.index_cpu_to_all_gpus(faiss.IndexFlatL2(d))
    index.clustering_index = clustering_index

    tr = np.load(argv[2], mmap_mode="r")

    fn = str(Path.home() / '.config/imsearch/index')
    index.train(tr)
<<<<<<< HEAD
    faiss.write_index_binary(index, fn)
=======
    faiss.write_index_binary(index, str(Path.home() / '.config/imsearch/index'))
>>>>>>> d84f12dc


if __name__ == '__main__':
    main()<|MERGE_RESOLUTION|>--- conflicted
+++ resolved
@@ -23,13 +23,9 @@
 
     tr = np.load(argv[2], mmap_mode="r")
 
-    fn = str(Path.home() / '.config/imsearch/index')
     index.train(tr)
-<<<<<<< HEAD
-    faiss.write_index_binary(index, fn)
-=======
+
     faiss.write_index_binary(index, str(Path.home() / '.config/imsearch/index'))
->>>>>>> d84f12dc
 
 
 if __name__ == '__main__':
